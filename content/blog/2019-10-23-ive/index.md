--- conflicted
+++ resolved
@@ -257,20 +257,14 @@
  2) Replace the one assignment to `x` in the loop with `x = f`
  3) Immediately following the update to `i`, insert the update `f = f + a`
 
-<<<<<<< HEAD
 Our implementation is somewhat naive and inserts a number of `id`
 and other instructions which can be eliminated by copy propagation.
-=======
-Again our implementation is somewhat naive and inserts a number of `id`
-and other instructions, some of which can be eliminated by copy propagation.
->>>>>>> cb6e8e04
 Step (3) from the above algorithm is simplified since we ensure that
 basic induction variables are updated only once in the loop. If we were to
 allow multiple updates to `i` we'd need to follow the correct update to `i`.
 
 ### Basic induction variable elimination
 
-<<<<<<< HEAD
 After running strength reduction, we attempted to eliminate all basic induction variables from the program.
 We chose to run this following strength reduction since that optimization often removes dependencies on basic IVs.
 The first step of IVE is to chose a derived IV to replace the basic IV. This was another opportunity for applying
@@ -282,11 +276,6 @@
 we lifted these instructions outside of the loop (this is very similar to step (1) of strength reduction).
 
 For example, in this C code, if `k` is an IV of the form `(i,3,5)` and `n` is loop-invariant:
-=======
-Basic induction variable elimination was done in 2 passes. First, a derived induction variable was chosen to replace the basic induction variable. We could have used some kind of heuristic both for deciding whether or not to replace the basic induction variable and which derived induction variable to replace it with. For simplicity, we decided to replace a basic induction variable with the first derived induction variable that shared the same base variable name as the basic induction variable. After performing strength reduction on the derived induction variable, we went through and replaced all of the comparisons involving the basic induction variable and a loop invariant variable with an equivalent comparison of the derived induction variable and a linear function of the loop invariant variable.
-
-For example, this C code:
->>>>>>> cb6e8e04
 ```C
 if (i < n) {
   ...
@@ -299,12 +288,8 @@
 }
 ```
 
-<<<<<<< HEAD
 This transformation removes uses of `i` and can likely eliminate all uses _except_ for the use in the write to itself (`i = i + c`). If this is the case, and `i` is not a live-out of the loop we can remove this assignment (as mentioned before, global DCE won't normally remvoe this update). Our implementation does delete such dead code.
 Note that, even if `i` is a live-out it's sometimes possible to push this `i = i + c` update to the _end_ of the loop so that it is not part of the loop body; however we didn't implement this due to its complexity and questionable utility.
-=======
-After this transformation, it is often the case that `i` is only read in the loop when it is used to update itself. In other words, after doing the comparison replacement, the only expression involving `i` in the loop might be `i = i + 1`. If this is the case, we can remove this assignment. There is one subtlety to consider before doing this: we have to make sure that `i` is not live on exit from the loop. Note that this is different from `i` not being in the live out set of a loop block. This completes the second pass of induction variable elimination.
->>>>>>> cb6e8e04
 
 At this point we have successfully removed all traces of `i` from the loop. `i` might still be used to initialize some of the strength reduction variables in the beginning of the loop. However, if `i` is initialized to a constant, this can probably be eliminated with constant propagation and simple dead code elimination.
 
@@ -312,8 +297,7 @@
 
 In order to evaluate our optimization, we modified the `brili` Bril interpreter to also optionally output the breakdown of dynamically executed instructions by opcode. This allowed us to quantify both the effect on total dynamic instruction count and validate the impact of strength reduction. Nevertheless, these results are not indicative of real world performance gains. In particular, while being interpreted, it is unlikely that strength reduction will yield a significant (if any) real time speedup. Furthermore, if the Bril that we generate was compiled using something like LLVM, different processors may have different costs for adds and multiplies, which may render strength reduction less useful. Nevertheless, these measurements are a good indication that our pass is doing what it is supposed to (reducing the number of typically expensive operations).
 
-
-In order to get some measurements for our optimization, we created a test suite of several different types of programs. One type of program is a "sanity check" program, which is a small program on which we could predict how our optimizations would perform. These helped us validate the correctness of our optimizations. The other type of program is a "real world" program, which is supposed to represent a real world task in order to see what kind of performance improvements we can get on more realistic programs.
+In order to get some measurements for our optimization, we created a test suite of several different types of programs. One type of program is a "sanity check" program, which is a small program on which we could predict how our optimizations would perform. These helped us validate the correctness of our optimizations. The other type of program is a "real world" program, which is supposed to represent a real world task in order to see what kind of performance improvements we can get on more realistic programs. Of the programs below only `fib` and `mat_mul_8` are what we would consider "real world" programs (although they are of course still small examples).
 
 The following table breaks down dynamic instructions counts for each of the programs we tested:
 
@@ -334,3 +318,36 @@
  - strength_large: Strength but executing more loop iterations.
  - fib: Calculates the first 50 fibonacci numbers and stores them into an array.
  - mat_mul_8: Multiplies two 8x8 matricies. Note that this test starts with 588 matrix initialization instructions which are common to all executions (none of the initializers are multiplies).
+
+### Evaluation Conclusions
+
+We conclude from the above results that our strength reduction optimization is very successful at replacing multiplications with additions and additions with copy instructions; however on programs with few loop iterations, it's unclear whether or not this optimization will be "worth it." However, the generation of so many `id` instructions (and our analysis of the outputs of the toy programs) suggests that future optimization passes would be able to eliminate many of the ineffeciently-generated instructions here. After executing those passes, it is likely that total instruction count overhead would disappear.
+
+The second half of our pass, which eliminated basic induction variables, we believe had little impact.
+Unfortunately, our implementation was structured such that it is difficult to test one without the other; we only removed uses of a variable when we applied strength reduction to one of its derivatives. However, this is easy to intuit and our manual inspection of the code confirms this. Removing the update to a single basic IV corresponds to removing *# of loop iteration* instructions. While this is at least an improvement that scales with execution time, it is still minor.
+
+### Evaluation Weaknesses
+
+Our evaluation (and implementation) have a few salient weaknesses. First, we should have evaluated against all of our test programs on a number of different inputs. We neglected to do this primarily because of time and the triviality of the results. Obviously removing instructions from the inner loop bodies would reduce the occurrences of costly instructions *more* as the number of loop iterations increases. To demonstrate, we included the *strength_large* example in our suite. In this case, the additional overhead (even without copy prop or dce) was only 7 instructions but vastly reduced the number of multiplications.
+
+Originally we sought out to implement general induction variable elimination optimizations; unfortunately strength reduction ended up being our primary success. For instance, a canonical use case for IVE is transforming:
+```C
+int[] A,B;
+for (int i=i1=i2=0; i < max; i++) {
+ A[i1++] = B[i2++];
+}
+```
+Into:
+```C
+int[] A,B;
+for(int i=0; i < max; i++) {
+ A[i] = B[i];
+}
+```
+Our implementation will not successfully execute this optimization (this case is essentially the `array` test from our test suite).
+In this example `i`, `i1` and `i2` are all basic induction variables. Our implementation relies on replacing one basic IV with a derived IV
+from its family. In this example, the optimization requires replacing one basic IV with another. We would have liked to implement this optimization given more time since it covers the most common case for induction variable elimination. Lacking this feature explains why we saw some useful optimization in the `array_mul` test but nothing in the `array` test.
+
+### Correctness
+
+We also added a set of correctness tests to verify that running our induction variable optimizations did not break anything. We paid particular attention to including programs with multiple loops that had interesting control structure. For example, we included programs that had loops with branches and multiple backedges corresponding to the same loop entry point. All of our correctness regression tests pass, so our optimizations are (_hopefully_) sound.