+++
title = "Function calls in Bril"
extra.authors = { "Alexa VanHattum" = "https://cs.cornell.edu/~avh", "Gregory Yauney" = "" }
extra.bio = """
  [Alexa VanHattum](https://cs.cornell.edu/~avh) [[TODO]]

  [Gregory Yauney](https://cs.cornell.edu/~gyauney) [[TODO]]
"""
+++

## Function calls in Bril
In this post, we will describe our experience extending [Bril][] (the Big Red Intermediate Language) to include function calls. 
In addition, we share how we tested our implementation with both targeted manual tests and automated property-based testing (a la [QuickCheck][]) with [Hypothesis][].

[bril]: https://github.com/sampsyo/bril/blob/master/README.md
[quickcheck]: http://hackage.haskell.org/package/QuickCheck
[hypothesis]: https://hypothesis.works

### Why did Bril need function calls?

Bril is a simple language that [Adrian][] designed to be a playground for building compiler extensions and optimizations. 
While out-of-the-box Bril supports programs with multiple functions, the initial implementation lacked an instruction to actually _call_ one function from another. 
In service of this course's journey toward successively more fun compiler hacking, we set out to rectify this \"oversight\". 

The Bril ecosystem is centered around a JSON-based intermediate language that represents functions, labels, and instructions.
In addition, Bril includes two _front-ends_ to make for a more ergonomic programming experience—users can compile from either a more concise text-based syntax or a restricted subset of TypeScript.
For our project, we decided to focus our scope on simple function calls (without first-class functions) in favor of updating the full Bril stack.

[adrian]: https://www.cs.cornell.edu/~asampson/

## What we did

### Surface syntax for calls and fully-fledged function definitions in Bril and typescript

Bril now supports function definitions:
```
<ReturnType> <name>(<arg_1> : <type_1>, ..., <arg_n> : <type_n>) { <instructions> };
```

Where:
- `<ReturnType>`: The return type of a function must be `void` or one of the currently recognized Bril types: `int` or `bool`.
- `<name>`: The function's name is a string that can consist of letters, numbers, and underscores. It cannot begin with a number.
- `<arg_i> : <type_i>`: Each argument name must be paired with a Bril type.
- `<instructions>`: This is a sequence of Bril instructions.

Bril now supports two kinds of `call`s, those that produce a value (value operation), and those that do not (effect operation):
```
var <name> : <type>  = call <name>(<args>);
call <name>(<args>);
```

For backwards compatibility, functions can still be declared without return types and arguments, as in `tests/ts/br.bril`. 
Such functions are assumed to have a return type of void.

### Extended JSON representation

We extended the JSON representation of Bril functions to account for a function's arguments and return type. Every instruction still has a name and a list of instructions. 

```
{ "name": "<string>", "instrs": [<Instruction>, ...], "args": [<Argument>, ...], "type": <Type>}
```

A function can take no arguments, in which case the \"args\" field contains the empty list.
The return type, represented by the \"type\" field, is not required. A function that does not return anything (giving it the return type `void`) does not contain the \"type\" field.

An Argument JSON object contains the argument's name and type:

```
{"name": "<string>", "type": <Type>}
```



The JSON Bril program object remains unchanged as a list of functions.

### Compile to JSON (Bril IR)

### Interpretation (in `brili.ts`)

<<<<<<< HEAD
### Extended turnt to test for expected errors

- necessitated adding comments in Bril

### Automated property-based testing with Hypothesis

=======
>>>>>>> 562f4f05
### Design decisions

1. implicitly represent stack with recursive interpreter calls
2. no first-order functions
3. backwards compatibility
	- typescript implicit main
4. calls can be effectful or non-effectful (call is its own 'kind' of instruction)
5. TODO: multiple functions
6. arguments for main: feed to brili (what adrian said, no argv/-c)
	- main doesn't return an exit code
7. Interpreter should not fail with implementation-specific errors (added custom exceptions)

### Hardest parts

0. touching the whole stack (both frontends, json representation, interpreter, test framework)
1. typescript ast
2. generating reasonable programs in hypothesis

## Evaluating our contribution

To convince ourselves that we'd actually made a useful contribution to Bril, we wanted to rigorously test our changes. 
Our evaluation was two-fold: (1) manual testing at multiple abstraction levels (JSON, text-based Bril, and TypeScript), and (2) automated property-based testing to try and cover classes of errors we may not have anticipated. In order to support these lofting testings goals, we also have to make several tooling changes.

### Tooling changes for testing

As we developed our implementation, we built up a  bevy of small Bril programs that we expected to trigger certain classes of errors.
However, the check-expect-style testing framework Bril employs, [Turnt][], did not support tests that were expected to fail.
We [extended][] Turnt to check both standard error and program exit codes in order to test invalid Bril programs. 

Turnt relies on C-style comments to configure settings on a per-test basis, so we also extended the Bril text-baseded surface syntax to support comments of the form `\\ <comment>`. 

Finally, in order for automated testing to be useful, we needed to distinguish between expected errors on invalid Bril programs and implementation flaws. 
We thus added a named exception to Bril's interpreter with an custom exit code, removing all string-based `throw` calls.

[turnt]: https://github.com/cucapra/turnt 
[functionality]: https://github.com/cucapra/turnt/issues/6

### Bugs we found with manual testing

We found several significant bugs via manual testing. 

1. call as nested subexpression (found by recursive factorial)
2. 'void' written explicitly as a function type in typescript
3. nondeterministic lark parsing of boolean variable declarations sometimes as value operations instead of constant operations

- couldn't cover type error messages in typescript because bools aren't properly compiled in `ts2bril.ts`.

### Automated property-based testing with Hypothesis

1. no error-checking of "true" vs. True in `bril2txt`
2. reading generated programs made us realize we don't check for function name collisions (hopefully, can hit this!)

## Next steps

1. explicit program stack
2. first-order/anonymous functions
3. integrating with a static type checker, which would let us remove dynamic function call type checking
4. TS main arguments and return code











<|MERGE_RESOLUTION|>--- conflicted
+++ resolved
@@ -77,15 +77,7 @@
 
 ### Interpretation (in `brili.ts`)
 
-<<<<<<< HEAD
-### Extended turnt to test for expected errors
 
-- necessitated adding comments in Bril
-
-### Automated property-based testing with Hypothesis
-
-=======
->>>>>>> 562f4f05
 ### Design decisions
 
 1. implicitly represent stack with recursive interpreter calls
